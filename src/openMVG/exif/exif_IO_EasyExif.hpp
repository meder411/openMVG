// Copyright (c) 2013-2015 Pierre MOULON.

// This Source Code Form is subject to the terms of the Mozilla Public
// License, v. 2.0. If a copy of the MPL was not distributed with this
// file, You can obtain one at http://mozilla.org/MPL/2.0/.

#ifndef EXIF_IO_EASYEXIF_HPP
#define EXIF_IO_EASYEXIF_HPP

#include "openMVG/exif/exif_IO.hpp"
#include "third_party/easyexif/exif.h"

#include <fstream>
#include <sstream>
#include <vector>

namespace openMVG
{
namespace exif
{

/**
* Remove all leading and trailing spaces from the input. The result is a trimmed copy of the input
* @todo move this class elsewhere since it's not exif related
*/
inline std::string trim_copy( const std::string& s )
{
  if( s.empty() )
  {
    return s;
  }

  std::string res( s );
  // remove leading and trailing spaces
  res.erase( 0, res.find_first_not_of( ' ' ) );
  res.erase( res.find_last_not_of( ' ' ) + 1 );
  // handle multiple trailing end character
  res = res.substr( 0, res.find( '\0' ) );
  return res;
}

/**
* @brief Class managing EXIF data using EasyEXIF library
*/
class Exif_IO_EasyExif : public Exif_IO
{
  public:

    /**
    * @brief Default constructor
    */
    Exif_IO_EasyExif(): bHaveExifInfo_( false )
    {
    }

    /**
    * @brief Constructor using a file
    * @param sFileName path of the image to analyze
    */
    Exif_IO_EasyExif( const std::string & sFileName ): bHaveExifInfo_( false )
    {
      open( sFileName );
    }

<<<<<<< HEAD
    /**
    * @brief Open and populate EXIF data
    * @param sFileName path of the image to analyze
    * @retval true if image file could be parsed correctly
    * @retval false if image file could not be parsed and analysed
    */
    bool open( const std::string & sFileName )
=======
    bool open( const std::string & sFileName ) override 
>>>>>>> 6ca1c9c5
    {
      // Read the file into a buffer
      FILE *fp = fopen( sFileName.c_str(), "rb" );
      if ( !fp )
      {
        return false;
      }
      fseek( fp, 0, SEEK_END );
      unsigned long fsize = ftell( fp );
      rewind( fp );
      std::vector<unsigned char> buf( fsize );
      if ( fread( &buf[0], 1, fsize, fp ) != fsize )
      {
        fclose( fp );
        return false;
      }
      fclose( fp );

      // Parse EXIF
      bHaveExifInfo_ = ( exifInfo_.parseFrom( &buf[0], fsize ) == PARSE_EXIF_SUCCESS );

      return bHaveExifInfo_;
    }

<<<<<<< HEAD
    /**
    * @brief Get image width
    * @return Width of the image (in pixel)
    */
    size_t getWidth() const
=======
    size_t getWidth() const override
>>>>>>> 6ca1c9c5
    {
      return exifInfo_.ImageWidth;
    }

<<<<<<< HEAD
    /**
    * @brief Get image height
    * @return Height of the image (in pixel)
    */
    size_t getHeight() const
=======
    size_t getHeight() const override
>>>>>>> 6ca1c9c5
    {
      return exifInfo_.ImageHeight;
    }

<<<<<<< HEAD
    /**
    * @brief Get Focal (in mm)
    * @return Focal of the lens when image was shot (in mm)
    */
    float getFocal() const
=======
    float getFocal() const override
>>>>>>> 6ca1c9c5
    {
      return static_cast<float>( exifInfo_.FocalLength );
    }

<<<<<<< HEAD
    /**
    * @brief Get Brand of the camera
    * @return Brand name
    */
    std::string getBrand() const
=======
    std::string getBrand() const override
>>>>>>> 6ca1c9c5
    {
      return trim_copy( exifInfo_.Make );
    }

<<<<<<< HEAD
    /**
    * @brief Get Model of the camera
    * @return Camera model name
    */
    std::string getModel() const
=======
    std::string getModel() const override
>>>>>>> 6ca1c9c5
    {
      return trim_copy( exifInfo_.Model );
    }

<<<<<<< HEAD
    /**
    * @brief Get Lens model
    * @return Lens model name
    */
    std::string getLensModel() const
=======
    std::string getLensModel() const override
>>>>>>> 6ca1c9c5
    {
      return trim_copy( exifInfo_.LensInfo.Model );
    }

<<<<<<< HEAD
    /**
    * @brief Get an unique indentifier for this image
    * @return Unique ID
    */
    std::string getImageUniqueID() const
=======
     std::string getImageUniqueID() const override
>>>>>>> 6ca1c9c5
    {
      return exifInfo_.ImageUniqueID;
    }

<<<<<<< HEAD
    /**
      * @brief Verify if the file has metadata
      * @retval true If EXIF value are present
      * @retval false If EXIF value are not present
      */
    bool doesHaveExifInfo() const
=======
    /**Verify if the file has metadata*/
    bool doesHaveExifInfo() const override
>>>>>>> 6ca1c9c5
    {
      return bHaveExifInfo_;
    }

<<<<<<< HEAD

    /**
    * @brief Print all data
    * @return string containing all EXIF data
    */
    std::string allExifData() const
=======
    /** Print all data*/
    std::string allExifData() const override
>>>>>>> 6ca1c9c5
    {
      std::ostringstream os;
      os
          << "Camera make       : " << exifInfo_.Make << "\n"
          << "Camera model      : " << exifInfo_.Model << "\n"
          << "Software          : " << exifInfo_.Software << "\n"
          << "Bits per sample   : " << exifInfo_.BitsPerSample << "\n"
          << "Image width       : " << exifInfo_.ImageWidth << "\n"
          << "Image height      : " << exifInfo_.ImageHeight << "\n"
          << "Image description : " << exifInfo_.ImageDescription << "\n"
          << "Image orientation : " << exifInfo_.Orientation << "\n"
          << "Image copyright   : " << exifInfo_.Copyright << "\n"
          << "Image date/time   : " << exifInfo_.DateTime << "\n"
          << "Original date/time: " << exifInfo_.DateTimeOriginal << "\n"
          << "Digitize date/time: " << exifInfo_.DateTimeDigitized << "\n"
          << "Subsecond time    : " << exifInfo_.SubSecTimeOriginal << "\n"
          << "Exposure time     : 1/" << ( unsigned ) ( 1.0 / exifInfo_.ExposureTime ) << "\n"
          << "F-stop            : " << exifInfo_.FNumber << "\n"
          << "ISO speed         : " << exifInfo_.ISOSpeedRatings << "\n"
          << "Subject distance  : " << exifInfo_.SubjectDistance << "\n"
          << "Exposure bias     : EV" << exifInfo_.ExposureBiasValue << "\n"
          << "Flash used?       : " << exifInfo_.Flash << "\n"
          << "Metering mode     : " << exifInfo_.MeteringMode << "\n"
          << "Lens focal length : mm\n" << exifInfo_.FocalLength << "\n"
          << "35mm focal length : mm\n" << exifInfo_.FocalLengthIn35mm << "\n"
          << "GPS Latitude      : deg ( deg, min, sec )\n" << "("
          <<  exifInfo_.GeoLocation.Latitude << ", "
          <<  exifInfo_.GeoLocation.LatComponents.degrees << ", "
          <<  exifInfo_.GeoLocation.LatComponents.minutes << ", "
          <<  exifInfo_.GeoLocation.LatComponents.seconds << ", "
          <<  exifInfo_.GeoLocation.LatComponents.direction << ")" << "\n"
          << "GPS Longitude      : deg ( deg, min, sec )\n" << "("
          <<  exifInfo_.GeoLocation.Longitude << ", "
          <<  exifInfo_.GeoLocation.LonComponents.degrees << ", "
          <<  exifInfo_.GeoLocation.LonComponents.minutes << ", "
          <<  exifInfo_.GeoLocation.LonComponents.seconds << ", "
          <<  exifInfo_.GeoLocation.LonComponents.direction << ")" << "\n"
          << "GPS Altitude       : m" << exifInfo_.GeoLocation.Altitude << "\n"
          << "Lens stop (min, max) : " << "("
          << exifInfo_.LensInfo.FStopMin << ", "
          << exifInfo_.LensInfo.FStopMax << ")"
          << "Lens focal (min, max) : " << "("
          << exifInfo_.LensInfo.FocalLengthMin << ", "
          << exifInfo_.LensInfo.FocalLengthMax << ")"
          << "Lens make : " <<  exifInfo_.LensInfo.Make << "\n"
          << "Lens model : " << exifInfo_.LensInfo.Model << "\n"
          << "Image Unique ID    : " << exifInfo_.ImageUniqueID << "\n";
      return os.str();
    }

  private:

    /// Internal data storing all exif data
    easyexif::EXIFInfo exifInfo_;

    /// Indicate if exifInfo_ is populated
    bool bHaveExifInfo_;
};

} // namespace exif
} // namespace openMVG

#endif //EXIF_IO_EASYEXIF_HPP<|MERGE_RESOLUTION|>--- conflicted
+++ resolved
@@ -62,17 +62,13 @@
       open( sFileName );
     }
 
-<<<<<<< HEAD
     /**
     * @brief Open and populate EXIF data
     * @param sFileName path of the image to analyze
     * @retval true if image file could be parsed correctly
     * @retval false if image file could not be parsed and analysed
     */
-    bool open( const std::string & sFileName )
-=======
-    bool open( const std::string & sFileName ) override 
->>>>>>> 6ca1c9c5
+    bool open( const std::string & sFileName ) override
     {
       // Read the file into a buffer
       FILE *fp = fopen( sFileName.c_str(), "rb" );
@@ -97,123 +93,85 @@
       return bHaveExifInfo_;
     }
 
-<<<<<<< HEAD
     /**
     * @brief Get image width
     * @return Width of the image (in pixel)
     */
-    size_t getWidth() const
-=======
     size_t getWidth() const override
->>>>>>> 6ca1c9c5
     {
       return exifInfo_.ImageWidth;
     }
 
-<<<<<<< HEAD
     /**
     * @brief Get image height
     * @return Height of the image (in pixel)
     */
-    size_t getHeight() const
-=======
     size_t getHeight() const override
->>>>>>> 6ca1c9c5
     {
       return exifInfo_.ImageHeight;
     }
 
-<<<<<<< HEAD
     /**
     * @brief Get Focal (in mm)
     * @return Focal of the lens when image was shot (in mm)
     */
-    float getFocal() const
-=======
     float getFocal() const override
->>>>>>> 6ca1c9c5
     {
       return static_cast<float>( exifInfo_.FocalLength );
     }
 
-<<<<<<< HEAD
     /**
     * @brief Get Brand of the camera
     * @return Brand name
     */
-    std::string getBrand() const
-=======
     std::string getBrand() const override
->>>>>>> 6ca1c9c5
     {
       return trim_copy( exifInfo_.Make );
     }
 
-<<<<<<< HEAD
     /**
     * @brief Get Model of the camera
     * @return Camera model name
     */
-    std::string getModel() const
-=======
     std::string getModel() const override
->>>>>>> 6ca1c9c5
     {
       return trim_copy( exifInfo_.Model );
     }
 
-<<<<<<< HEAD
     /**
     * @brief Get Lens model
     * @return Lens model name
     */
-    std::string getLensModel() const
-=======
     std::string getLensModel() const override
->>>>>>> 6ca1c9c5
     {
       return trim_copy( exifInfo_.LensInfo.Model );
     }
 
-<<<<<<< HEAD
     /**
     * @brief Get an unique indentifier for this image
     * @return Unique ID
     */
-    std::string getImageUniqueID() const
-=======
-     std::string getImageUniqueID() const override
->>>>>>> 6ca1c9c5
+    std::string getImageUniqueID() const override
     {
       return exifInfo_.ImageUniqueID;
     }
 
-<<<<<<< HEAD
     /**
       * @brief Verify if the file has metadata
       * @retval true If EXIF value are present
       * @retval false If EXIF value are not present
       */
-    bool doesHaveExifInfo() const
-=======
-    /**Verify if the file has metadata*/
     bool doesHaveExifInfo() const override
->>>>>>> 6ca1c9c5
     {
       return bHaveExifInfo_;
     }
 
-<<<<<<< HEAD
 
     /**
     * @brief Print all data
     * @return string containing all EXIF data
     */
-    std::string allExifData() const
-=======
-    /** Print all data*/
     std::string allExifData() const override
->>>>>>> 6ca1c9c5
     {
       std::ostringstream os;
       os
