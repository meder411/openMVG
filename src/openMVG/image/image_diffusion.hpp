--- conflicted
+++ resolved
@@ -11,20 +11,15 @@
   #pragma warning(once:4244)
 #endif
 
-<<<<<<< HEAD
-namespace openMVG
-{
-namespace image
-{
-=======
 #include "openMVG/numeric/numeric.h"
 
 #include <vector>
 #include <cmath>
 
-namespace openMVG {
-namespace image {
->>>>>>> 6ca1c9c5
+namespace openMVG
+{
+namespace image
+{
 
 /**
  ** Compute Perona and Malik G2 diffusion coefficient
