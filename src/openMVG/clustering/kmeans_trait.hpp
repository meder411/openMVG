--- conflicted
+++ resolved
@@ -257,13 +257,8 @@
     {
       typedef Eigen::Matrix<scalar_type, 1, Eigen::Dynamic> VecType;
       typedef Eigen::Map<const VecType> VecTypeConst;
-<<<<<<< HEAD
-      VecTypeConst map_aVec1( &aVec1[0], aVec1.size() );
-      VecTypeConst map_aVec2( &aVec2[0], aVec2.size() );
-=======
       VecTypeConst map_aVec1(aVec1.data(), aVec1.size());
       VecTypeConst map_aVec2(aVec2.data(), aVec2.size());
->>>>>>> 0bcd57cd
       return ( map_aVec1 - map_aVec2 ).squaredNorm();
     }
 
