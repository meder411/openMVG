--- conflicted
+++ resolved
@@ -364,11 +364,7 @@
 # - only external and enabled only if OpenMVG_USE_OPENCV is set to ON
 # ==============================================================================
 if (OpenMVG_USE_OPENCV)
-<<<<<<< HEAD
-  FIND_PACKAGE( OpenCV 3.0 QUIET )
-=======
-  find_package( OpenCV )
->>>>>>> 725637a5
+  find_package( OpenCV 3.0 QUIET )
   if (NOT OpenCV_FOUND)
     message(STATUS "OpenCV was not found. Disabling OpenCV support.")
     UPDATE_CACHE_VARIABLE(OpenMVG_USE_OPENCV OFF)
