--- conflicted
+++ resolved
@@ -143,7 +143,6 @@
 
       if (!map_tracksCommon.empty())
       {
-<<<<<<< HEAD
         // Build corresponding indexes from the two view tracks
         matching::IndMatches matches;
         matches.reserve(map_tracksCommon.size());
@@ -153,41 +152,6 @@
           const IndexT i = iter->second; ++iter;
           const IndexT j = iter->second;
           matches.emplace_back(i, j);
-=======
-        svgDrawer svgStream( dimImage_I.first + dimImage_J.first, std::max(dimImage_I.second, dimImage_J.second));
-        svgStream.drawImage(sView_I,
-          dimImage_I.first,
-          dimImage_I.second);
-        svgStream.drawImage(sView_J,
-          dimImage_J.first,
-          dimImage_J.second, dimImage_I.first);
-
-        const PointFeatures & vec_feat_I = feats_provider->getFeatures(view_I->id_view);
-        const PointFeatures & vec_feat_J = feats_provider->getFeatures(view_J->id_view);
-        //-- Draw link between features :
-        for (const auto & iterT : map_tracksCommon)  {
-
-          tracks::submapTrack::const_iterator iter = iterT.second.begin();
-          const PointFeature & imaA = vec_feat_I[ iter->second];  ++iter;
-          const PointFeature& imaB = vec_feat_J[ iter->second];
-
-          svgStream.drawLine(imaA.x(), imaA.y(),
-            imaB.x()+dimImage_I.first, imaB.y(),
-            svgStyle().stroke("green", 2.0));
-        }
-
-        //-- Draw features (in two loop, in order to have the features upper the link, svg layer order):
-        for (const auto & iterT : map_tracksCommon)  {
-
-          tracks::submapTrack::const_iterator iter = iterT.second.begin();
-          const PointFeature & imaA = vec_feat_I[ iter->second];  ++iter;
-          const PointFeature& imaB = vec_feat_J[ iter->second];
-
-          svgStream.drawCircle(imaA.x(), imaA.y(),
-            3.0, svgStyle().stroke("yellow", 2.0));
-          svgStream.drawCircle(imaB.x() + dimImage_I.first,imaB.y(),
-            3.0, svgStyle().stroke("yellow", 2.0));
->>>>>>> d3a3e90e
         }
         
         // Draw corresponding features
